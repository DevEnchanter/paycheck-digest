--- conflicted
+++ resolved
@@ -1,39 +1,23 @@
-<<<<<<< HEAD
 import io
 import json
 import zipfile
 
 import numpy as np
-from fastapi import FastAPI
-from fastapi import Request
-from fastapi import UploadFile
-from fastapi import File
-from fastapi import HTTPException
-from fastapi import Depends
+from fastapi import FastAPI, UploadFile, File, HTTPException, Depends, Request
 from fastapi.responses import JSONResponse
-=======
-from fastapi import FastAPI, UploadFile, File, HTTPException, Depends
->>>>>>> cadb2ea1
 from fastapi.staticfiles import StaticFiles
 from sqlalchemy.orm import Session
 from pydantic import BaseModel
 
-<<<<<<< HEAD
 from .database import init_db
 from .database import SessionLocal
 from .database import Paystub
 from .pdf_parser import parse_paystub
 
-
 # Initialize the database
-=======
-# Initialize DB
->>>>>>> cadb2ea1
 init_db()
 
 app = FastAPI(title="Paycheck Digest")
-
-<<<<<<< HEAD
 
 @app.exception_handler(Exception)
 async def all_exceptions_handler(request: Request, exc: Exception):
@@ -42,19 +26,12 @@
     """
     return JSONResponse(status_code=500, content={"detail": str(exc)})
 
-
-=======
 # Health check
->>>>>>> cadb2ea1
 @app.get("/health")
 def health() -> dict:
     return {"status": "ok"}
 
-<<<<<<< HEAD
-
-=======
 # Digest endpoint
->>>>>>> cadb2ea1
 @app.post("/digest")
 async def digest(file: UploadFile = File(...)) -> dict:
     name = file.filename.lower()
@@ -95,11 +72,7 @@
 
     return result
 
-<<<<<<< HEAD
-
-=======
 # History endpoint
->>>>>>> cadb2ea1
 @app.get("/history")
 def history(limit: int = 20) -> list[dict]:
     db = SessionLocal()
@@ -117,11 +90,7 @@
     finally:
         db.close()
 
-<<<<<<< HEAD
-
-=======
 # Analytics response model
->>>>>>> cadb2ea1
 class Analytics(BaseModel):
     total_gross: float
     total_net: float
@@ -132,7 +101,6 @@
     net_trend_slope: float
     anomalies: list[dict]
 
-
 # DB session dependency
 def get_db():
     db = SessionLocal()
@@ -141,11 +109,7 @@
     finally:
         db.close()
 
-<<<<<<< HEAD
-
-=======
 # Analytics endpoint
->>>>>>> cadb2ea1
 @app.get("/analytics", response_model=Analytics)
 def analytics(db: Session = Depends(get_db)) -> Analytics:
     """
@@ -199,7 +163,6 @@
                 )
 
         return Analytics(
-<<<<<<< HEAD
             total_gross=total_gross,
             total_net=float(nets.sum()),
             avg_net=float(nets.mean()),
@@ -223,63 +186,5 @@
             anomalies=[],
         )
 
-
 # Serve the React build directory last
-=======
-            total_gross=0.0,
-            total_net=0.0,
-            avg_net=0.0,
-            min_net=0.0,
-            max_net=0.0,
-            tax_totals={},
-            net_trend_slope=0.0,
-            anomalies=[]
-        )
-
-    nets = np.array([s.net_pay for s in stubs], dtype=float)
-    total_gross = float(sum(s.gross_pay for s in stubs))
-
-    # Aggregate taxes safely
-    tax_totals = {}
-    for s in stubs:
-        taxes = s.taxes
-        if isinstance(taxes, str):
-            try:
-                taxes = json.loads(taxes)
-            except:
-                taxes = {}
-        for k, v in (taxes or {}).items():
-            try:
-                tax_totals[k] = tax_totals.get(k, 0.0) + float(v)
-            except:
-                continue
-
-    # Compute simple trend slope
-    x = np.arange(len(nets))
-    slope = float(np.polyfit(x, nets, 1)[0]) if len(nets) > 1 else 0.0
-
-    # Detect >10% anomalies against 3‑period moving avg
-    anomalies = []
-    for i in range(3, len(nets)):
-        window = nets[i-3:i]
-        if window.mean() and abs(nets[i] - window.mean()) / window.mean() > 0.10:
-            anomalies.append({
-                "period_start": stubs[i].period_start,
-                "net_pay":      float(nets[i])
-            })
-
-    return Analytics(
-        total_gross=total_gross,
-        total_net=float(nets.sum()),
-        avg_net=float(nets.mean()),
-        min_net=float(nets.min()),
-        max_net=float(nets.max()),
-        tax_totals=tax_totals,
-        net_trend_slope=slope,
-        anomalies=anomalies
-    )
-
-# Mount the React build directory last,
-# so all /health, /digest, /history, /analytics routes match first.
->>>>>>> cadb2ea1
-app.mount("/", StaticFiles(directory="static", html=True), name="static")+app.mount("/", StaticFiles(directory="build", html=True), name="static")